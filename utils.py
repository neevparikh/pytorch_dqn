--- conflicted
+++ resolved
@@ -40,19 +40,13 @@
                         type=str,
                         required=False)
     parser.add_argument('--load-checkpoint-path',
-<<<<<<< HEAD
                         help='Path to checkpoint',
-                        type=str,
-                        required=False)
-=======
-                        help='Use the gpu or not',
                         type=str,
                         required=False)
     parser.add_argument('--no-atari',
                         help='Use atari preprocessing',
                         action='store_false',
                         required=False)
->>>>>>> 561669be
     parser.add_argument('--gpu',
                         help='Use the gpu or not',
                         action='store_true',
