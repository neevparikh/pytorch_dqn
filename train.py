--- conflicted
+++ resolved
@@ -109,19 +109,6 @@
         env.reset()
         state = np.array(list(env.labels().values()))
     else:
-<<<<<<< HEAD
-        writer = SummaryWriter(comment=args.env)
-
-    # Episode loop
-    global_steps = 0
-    steps = 1
-    episode = 0
-    start = time.time() 
-    end = time.time() + 1
-    # __import__('pdb').set_trace()
-    while global_steps < args.max_steps:
-        print(f"Episode: {episode}, steps: {global_steps}, FPS: {steps/(end - start)}")
-=======
         state = env.reset()
     
     done = False
@@ -133,7 +120,6 @@
     while not done:
         global_steps += 1
         action = agent.online.act(state, agent.online.epsilon)
->>>>>>> f77745a9
 
         if args.ari:
             # we don't need the obs here, just the labels in info
@@ -158,19 +144,11 @@
         if len(agent.replay_buffer
               ) < args.batchsize or global_steps < args.warmup_period:
             continue
-<<<<<<< HEAD
-        # Testing policy
-        if episode % args.test_policy_episodes == 0:
-            with torch.no_grad():
-                # Reset environment
-                cumulative_reward = 0
-=======
 
         # Training loop
         for i in range(args.update_steps):
             # This is list<experiences>
             minibatch = random.sample(agent.replay_buffer, args.batchsize)
->>>>>>> f77745a9
 
             # This is experience<list<states>, list<actions>, ...>
             minibatch = Experience(*zip(*minibatch))
