--- conflicted
+++ resolved
@@ -162,14 +162,7 @@
         # Update parameters
         optimizer.step()
         agent.sync_networks()
-<<<<<<< HEAD
-
-        # Average over update steps
-        cumulative_loss /= args.update_steps
-
-=======
-        
->>>>>>> e1b9387e
+
         if args.model_path:
             if global_steps % args.checkpoint_steps == 0:
                 for filename in os.listdir(f"{args.model_path}/"):
