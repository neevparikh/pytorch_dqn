--- conflicted
+++ resolved
@@ -214,16 +214,8 @@
 
     def loss_func(self, minibatch, writer=None, writer_step=None):
         # Make tensors
-<<<<<<< HEAD
-        state_tensor = torch.Tensor(minibatch.state).to(self.device)
-        next_state_tensor = torch.Tensor(minibatch.next_state).to(self.device)
-        if self.model_type == "cnn":
-            state_tensor = state_tensor.permute(0, 3, 1, 2)
-            next_state_tensor = next_state_tensor.permute(0, 3, 1, 2)
-=======
         state_tensor = torch.Tensor(np.array(minibatch.state)).to(self.device)
         next_state_tensor = torch.Tensor(np.array(minibatch.next_state)).to(self.device) 
->>>>>>> 3155b09d
         action_tensor = torch.Tensor(minibatch.action).to(self.device)
         reward_tensor = torch.Tensor(minibatch.reward).to(self.device)
         done_tensor = torch.Tensor(minibatch.done).to(self.device)
