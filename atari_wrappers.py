--- conflicted
+++ resolved
@@ -2,10 +2,6 @@
 from collections import deque
 import numpy as np
 import torchvision.transforms as T
-<<<<<<< HEAD
-from sys import getsizeof as gso
-=======
->>>>>>> 561669be
 
 # Adapted from OpenAI Baselines:
 # https://github.com/openai/baselines/blob/master/baselines/common/atari_wrappers.py
